import os
import sys
import csv
import torch
import argparse
import logging
from tqdm import tqdm
from typing import Union
from torch.utils.data import DataLoader

# Add the parent directory to sys.path
sys.path.append(os.path.join(os.path.dirname(__file__), '..', '..', 'drive'))
from gdrive import upload_file  # noqa: E402

from ggsp.models import sample  # noqa: E402
from ggsp.utils import construct_nx_from_adj  # noqa: E402

logger = logging.getLogger("GGSP")


def generate_submission(
    autoencoder: torch.nn.Module,
    denoise_model: torch.nn.Module,
    beta_schedule: torch.Tensor,
    test_loader: DataLoader,
    file_path: str,
    args: argparse.Namespace,
    device: Union[str, torch.device] = "cpu",
):
    """Generate submission file that should be uploaded to Kaggle.
    It consists of a CSV file with two columns: graph_id and edge_list.

    Args:
        autoencoder (torch.nn.Module): autoencoder model to decode the denoised latent vector
        denoise_model (torch.nn.Module): denoiser model to denoise the noisy data
        beta_schedule (torch.Tensor): noising beta schedule
        test_loader (DataLoader): test dataloader
        file_path (str): path to save the submission file
        args (argparse.Namespace): arguments
        device (Union[str, torch.device], optional): device. Defaults to "cpu".
    """
    logger.info(
        f"Generating submission file: {file_path} by evaluating the model on the test set"
    )

    with open(file_path, "w", newline="") as csvfile:
        writer = csv.writer(csvfile)
        # Write the header
        writer.writerow(["graph_id", "edge_list"])
        for k, data in enumerate(
            tqdm(
                test_loader,
                desc="Processing test set",
            )
        ):
            data = data.to(device)

            stat = data.stats
            bs = stat.size(0)

            graph_ids = data.filename

            samples = sample(
                denoise_model,
                data.stats,
                latent_dim=args.latent_dim,
                timesteps=args.timesteps,
                betas=beta_schedule,
                batch_size=bs,
            )
            x_sample = samples[-1]
            adj = autoencoder.decode_mu(x_sample)
            stat_d = torch.reshape(stat, (-1, args.n_condition))

            for i in range(stat.size(0)):
                stat_x = stat_d[i]

                Gs_generated = construct_nx_from_adj(
                    adj[i, :, :].detach().cpu().numpy()
                )
                stat_x = stat_x.detach().cpu().numpy()

                # Define a graph ID
                graph_id = graph_ids[i]

                # Convert the edge list to a single string
                edge_list_text = ", ".join(
                    [f"({u}, {v})" for u, v in Gs_generated.edges()]
                )
                # Write the graph ID and the full edge list as a single row
                writer.writerow([graph_id, edge_list_text])

    # Upload the file to the GGSP Drive
<<<<<<< HEAD
    if "user" not in args:
        args.user = "Anonymous"
    suffix_filename = "_" + args.user
    upload_file(args.exp_path, suffix_filename=suffix_filename)
=======
    if args.upload_submission_file:
        if "user" not in args:
            args.user = "Anonymous"
        suffix_filename = "_" + file_path.split('/')[-2] + "_" + args.user
        upload_file(file_path, suffix_filename=suffix_filename)
>>>>>>> 4cfb8e9d
<|MERGE_RESOLUTION|>--- conflicted
+++ resolved
@@ -91,15 +91,8 @@
                 writer.writerow([graph_id, edge_list_text])
 
     # Upload the file to the GGSP Drive
-<<<<<<< HEAD
-    if "user" not in args:
-        args.user = "Anonymous"
-    suffix_filename = "_" + args.user
-    upload_file(args.exp_path, suffix_filename=suffix_filename)
-=======
     if args.upload_submission_file:
         if "user" not in args:
             args.user = "Anonymous"
-        suffix_filename = "_" + file_path.split('/')[-2] + "_" + args.user
-        upload_file(file_path, suffix_filename=suffix_filename)
->>>>>>> 4cfb8e9d
+        suffix_filename = "_" + args.user
+        upload_file(args.exp_path, suffix_filename=suffix_filename)