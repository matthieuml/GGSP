import torch
import torch.nn as nn
import torch.nn.functional as F

from ggsp.metrics import graph_norm_from_adj
from ggsp.models.decoders import *
from ggsp.models.encoders import *

# Variational Autoencoder
class VariationalAutoEncoder(nn.Module):
    def __init__(
        self,
        input_dim,
        hidden_dim_enc,
        hidden_dim_dec,
        latent_dim,
        n_layers_enc,
        n_layers_dec,
        n_max_nodes,
        encoder_class_name="GIN",
        decoder_class_name="Decoder",
        kld_weight=0.05,
        contrastive_weight=0.05,
    ):
        super(VariationalAutoEncoder, self).__init__()
        self.n_max_nodes = n_max_nodes
        self.input_dim = input_dim
        self.encoder = globals()[encoder_class_name](
            input_dim, hidden_dim_enc, hidden_dim_enc, n_layers_enc
        )
        self.fc_mu = nn.Linear(hidden_dim_enc, latent_dim)
        self.fc_logvar = nn.Linear(hidden_dim_enc, latent_dim)
        self.decoder = globals()[decoder_class_name](
            latent_dim, hidden_dim_dec, n_layers_dec, n_max_nodes
        )
        self.beta = kld_weight
        self.gamma = contrastive_weight

    def forward(self, data):
        x_g = self.encoder(data)
        mu = self.fc_mu(x_g)
        logvar = self.fc_logvar(x_g)
        x_g = self.reparameterize(mu, logvar)
        adj = self.decoder(x_g)
        return adj

    def encode(self, data):
        x_g = self.encoder(data)
        mu = self.fc_mu(x_g)
        logvar = self.fc_logvar(x_g)
        x_g = self.reparameterize(mu, logvar)
        return x_g

    def reparameterize(self, mu, logvar, eps_scale=1.0):
        if self.training:
            std = logvar.mul(0.5).exp_()
            eps = torch.randn_like(std) * eps_scale
            return eps.mul(std).add_(mu)
        else:
            return mu

    def decode(self, mu, logvar):
        x_g = self.reparameterize(mu, logvar)
        adj = self.decoder(x_g)
        return adj

    def decode_mu(self, mu):
        adj = self.decoder(mu)
        return adj
    
    def beta_step(self):
        self.beta *= (1 + 0.075)
        print(f"New beta: {self.beta}") 

<<<<<<< HEAD
    def constrastive_loss(self, x_g, data, k=0, temperature=0.07): 
        # Find the nearest neighbors
        n = data.stats.shape[0]
        distance = ((data.stats[None, :] - data.stats[:, None])**2).sum(axis=-1) + 1e9 * torch.eye(n)
        _, neighbors_indices = torch.topk(distance, k, largest=False)

        # Create the mask
        mask = torch.zeros((n, n), dtype=torch.bool, device=data.stats.device)
        row_indices = torch.arange(n).unsqueeze(1).expand_as(neighbors_indices)
        mask[row_indices, neighbors_indices] = True
        mask.fill_diagonal_(False)

        # Send the mask to the same device as x_g
        mask = mask.to(x_g.device)

        # Compute the cosine similarity
        x_g_normalized = F.normalize(x_g, dim=1)
        cosine_similarity = x_g_normalized @ x_g_normalized.T

        # Compute the logits
        identity = torch.eye(n, device=data.stats.device)
        logits = torch.exp(cosine_similarity / temperature)
        numerator = logits 
        denominator = (logits * (1-identity)).sum(dim=-1, keepdim=True)

        # Compute the contrastive loss
        contrastive_loss = -(mask * torch.log(numerator / denominator)).mean()

        return contrastive_loss
        

    def loss_function(self, data, k, temperature):
=======
    def loss_function(self, data, k=2, compute_mae = False):
>>>>>>> f3695f84
        x_g = self.encoder(data)
        mu = self.fc_mu(x_g)
        logvar = self.fc_logvar(x_g)
        x_g = self.reparameterize(mu, logvar)
        adj = self.decoder(x_g)

        recon = F.l1_loss(adj, data.A, reduction="mean")
        kld = -0.5 * torch.sum(1 + logvar - mu.pow(2) - logvar.exp())
<<<<<<< HEAD
        contrastive_loss = self.constrastive_loss(x_g, data, k, temperature)
            
        loss = recon + self.beta * kld + self.gamma * contrastive_loss
=======

        loss = recon + self.beta * kld

        # Contrastive loss
        if k > 0:
            temperature = 0.07
            # Find the nearest neighbors
            n = data.stats.shape[0]
            identity = torch.eye(n, device=x_g.device)
            distance = ((data.stats[None, :] - data.stats[:, None])**2).sum(axis=-1) + 1e9 * identity
            _, neighbors_indices = torch.topk(distance, k, largest=False)

            # Create the mask
            mask = torch.zeros((n, n), dtype=torch.bool, device=data.stats.device)
            row_indices = torch.arange(n).unsqueeze(1).expand_as(neighbors_indices)
            mask[row_indices, neighbors_indices] = True
            mask.fill_diagonal_(False)

            # Send the mask to the same device as x_g
            mask = mask.to(x_g.device)

            # Compute the cosine similarity
            x_g_normalized = F.normalize(x_g, dim=1)
            cosine_similarity = x_g_normalized @ x_g_normalized.T

            # Compute the logits
            logits = torch.exp(cosine_similarity / temperature)
            numerator = logits 
            denominator = (logits * (1-identity)).sum(dim=-1, keepdim=True)

            # Compute the contrastive loss
            contrastive_loss = -(mask * torch.log(numerator / denominator)).mean()
            loss += 1.0e-03 * contrastive_loss
        
        else:
            contrastive_loss = torch.Tensor([0])
>>>>>>> f3695f84

        if compute_mae:
            mae = graph_norm_from_adj(adj.detach().cpu().numpy(), data.A.detach().cpu().numpy(), norm_type='L1')
            # TODO : to remove the hard coded value to fit kaggle scores
            mae = mae.mean() / 256
            return loss, recon, kld, contrastive_loss, mae

        return loss, recon, kld, contrastive_loss, None<|MERGE_RESOLUTION|>--- conflicted
+++ resolved
@@ -72,7 +72,6 @@
         self.beta *= (1 + 0.075)
         print(f"New beta: {self.beta}") 
 
-<<<<<<< HEAD
     def constrastive_loss(self, x_g, data, k=0, temperature=0.07): 
         # Find the nearest neighbors
         n = data.stats.shape[0]
@@ -105,9 +104,6 @@
         
 
     def loss_function(self, data, k, temperature):
-=======
-    def loss_function(self, data, k=2, compute_mae = False):
->>>>>>> f3695f84
         x_g = self.encoder(data)
         mu = self.fc_mu(x_g)
         logvar = self.fc_logvar(x_g)
@@ -116,53 +112,8 @@
 
         recon = F.l1_loss(adj, data.A, reduction="mean")
         kld = -0.5 * torch.sum(1 + logvar - mu.pow(2) - logvar.exp())
-<<<<<<< HEAD
         contrastive_loss = self.constrastive_loss(x_g, data, k, temperature)
             
         loss = recon + self.beta * kld + self.gamma * contrastive_loss
-=======
 
-        loss = recon + self.beta * kld
-
-        # Contrastive loss
-        if k > 0:
-            temperature = 0.07
-            # Find the nearest neighbors
-            n = data.stats.shape[0]
-            identity = torch.eye(n, device=x_g.device)
-            distance = ((data.stats[None, :] - data.stats[:, None])**2).sum(axis=-1) + 1e9 * identity
-            _, neighbors_indices = torch.topk(distance, k, largest=False)
-
-            # Create the mask
-            mask = torch.zeros((n, n), dtype=torch.bool, device=data.stats.device)
-            row_indices = torch.arange(n).unsqueeze(1).expand_as(neighbors_indices)
-            mask[row_indices, neighbors_indices] = True
-            mask.fill_diagonal_(False)
-
-            # Send the mask to the same device as x_g
-            mask = mask.to(x_g.device)
-
-            # Compute the cosine similarity
-            x_g_normalized = F.normalize(x_g, dim=1)
-            cosine_similarity = x_g_normalized @ x_g_normalized.T
-
-            # Compute the logits
-            logits = torch.exp(cosine_similarity / temperature)
-            numerator = logits 
-            denominator = (logits * (1-identity)).sum(dim=-1, keepdim=True)
-
-            # Compute the contrastive loss
-            contrastive_loss = -(mask * torch.log(numerator / denominator)).mean()
-            loss += 1.0e-03 * contrastive_loss
-        
-        else:
-            contrastive_loss = torch.Tensor([0])
->>>>>>> f3695f84
-
-        if compute_mae:
-            mae = graph_norm_from_adj(adj.detach().cpu().numpy(), data.A.detach().cpu().numpy(), norm_type='L1')
-            # TODO : to remove the hard coded value to fit kaggle scores
-            mae = mae.mean() / 256
-            return loss, recon, kld, contrastive_loss, mae
-
-        return loss, recon, kld, contrastive_loss, None+        return loss, recon, kld, contrastive_loss