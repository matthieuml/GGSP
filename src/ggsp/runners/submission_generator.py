--- conflicted
+++ resolved
@@ -7,10 +7,6 @@
 from tqdm import tqdm
 from typing import Union
 from torch.utils.data import DataLoader
-import sys
-import os
-sys.path.append(os.path.join(os.path.dirname(__file__), '..', '..', 'drive'))
-from gdrive import upload_file
 
 # Add the parent directory to sys.path
 sys.path.append(os.path.join(os.path.dirname(__file__), '..', '..', 'drive'))
@@ -93,14 +89,7 @@
                 )
                 # Write the graph ID and the full edge list as a single row
                 writer.writerow([graph_id, edge_list_text])
-<<<<<<< HEAD
-        
-        # Upload the file to the GGSP Drive
-        print(file_path)
-        upload_file(file_path)
-=======
 
     # Upload the file to the GGSP Drive
     suffix_filename = "_" + file_path.split('/')[-2] + "_Sully"
-    upload_file(file_path, suffix_filename=suffix_filename)
->>>>>>> aa769e2b
+    upload_file(file_path, suffix_filename=suffix_filename)