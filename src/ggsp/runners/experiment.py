--- conflicted
+++ resolved
@@ -183,11 +183,7 @@
             )
 
         # TODO : Remove the division by batch size, just to fit to kaggle results
-<<<<<<< HEAD
         logger.info(f"{args.graph_metric} loss on global pipeline: {graph_losses.mean().item() / 256} with std: {graph_losses.std().item() / 256}")
-=======
-        logger.info(f"{args.graph_metric} loss on global pipeline: {graph_losses.mean().item() / 256}")
->>>>>>> fedb10e4
 
 
     del train_loader, val_loader
