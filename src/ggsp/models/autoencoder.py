import torch
import torch.nn as nn
import torch.nn.functional as F

from ggsp.models.decoders import *
from ggsp.models.encoders import *

# Variational Autoencoder
class VariationalAutoEncoder(nn.Module):
    def __init__(
        self,
        input_dim,
        hidden_dim_enc,
        hidden_dim_dec,
        latent_dim,
        n_layers_enc,
        n_layers_dec,
        n_max_nodes,
        encoder_class_name="GIN",
        decoder_class_name="Decoder",
        kld_weight=0.05,
    ):
        super(VariationalAutoEncoder, self).__init__()
        self.n_max_nodes = n_max_nodes
        self.input_dim = input_dim
        self.encoder = globals()[encoder_class_name](
            input_dim, hidden_dim_enc, hidden_dim_enc, n_layers_enc
        )
        self.fc_mu = nn.Linear(hidden_dim_enc, latent_dim)
        self.fc_logvar = nn.Linear(hidden_dim_enc, latent_dim)
        self.decoder = globals()[decoder_class_name](
            latent_dim, hidden_dim_dec, n_layers_dec, n_max_nodes
        )
        self.beta = kld_weight

    def forward(self, data):
        x_g = self.encoder(data)
        mu = self.fc_mu(x_g)
        logvar = self.fc_logvar(x_g)
        x_g = self.reparameterize(mu, logvar)
        adj = self.decoder(x_g)
        return adj

    def encode(self, data):
        x_g = self.encoder(data)
        mu = self.fc_mu(x_g)
        logvar = self.fc_logvar(x_g)
        x_g = self.reparameterize(mu, logvar)
        return x_g

    def reparameterize(self, mu, logvar, eps_scale=1.0):
        if self.training:
            std = logvar.mul(0.5).exp_()
            eps = torch.randn_like(std) * eps_scale
            return eps.mul(std).add_(mu)
        else:
            return mu

    def decode(self, mu, logvar):
        x_g = self.reparameterize(mu, logvar)
        adj = self.decoder(x_g)
        return adj

    def decode_mu(self, mu):
        adj = self.decoder(mu)
        return adj
    
    def beta_step(self):
        self.beta *= (1 + 0.075)
        print(f"New beta: {self.beta}") 

    def loss_function(self, data, k=2):
        x_g = self.encoder(data)
        mu = self.fc_mu(x_g)
        logvar = self.fc_logvar(x_g)
        x_g = self.reparameterize(mu, logvar)
        adj = self.decoder(x_g)

        recon = F.l1_loss(adj, data.A, reduction="mean")
        kld = -0.5 * torch.sum(1 + logvar - mu.pow(2) - logvar.exp())

        loss = recon + self.beta * kld

<<<<<<< HEAD
        # Contrastive loss
        if k >= 0:
=======
        # contrastive loss
        if k > 0:
>>>>>>> 0520ffc6
            temperature = 0.07
            # Find the nearest neighbors
            n = data.stats.shape[0]
            distance = ((data.stats[None, :] - data.stats[:, None])**2).sum(axis=-1) + 1e9 * torch.eye(n)
            _, neighbors_indices = torch.topk(distance, k, largest=False)

            # Create the mask
            mask = torch.zeros((n, n), dtype=torch.bool, device=data.stats.device)
            row_indices = torch.arange(n).unsqueeze(1).expand_as(neighbors_indices)
            mask[row_indices, neighbors_indices] = True
            mask.fill_diagonal_(False)

            # Send the mask to the same device as x_g
            mask = mask.to(x_g.device)

            # Compute the cosine similarity
            x_g_normalized = F.normalize(x_g, dim=1)
            cosine_similarity = x_g_normalized @ x_g_normalized.T

            # Compute the logits
            logits = torch.exp(cosine_similarity / temperature)
            numerator = logits 
            denominator = (logits * (1-torch.eye(n))).sum(dim=-1, keepdim=True)

            # Compute the contrastive loss
            contrastive_loss = -(mask * torch.log(numerator / denominator)).mean()
            loss += 1.0e-03 * contrastive_loss
        
        else:
            contrastive_loss = torch.Tensor([0])

        return loss, recon, kld, contrastive_loss<|MERGE_RESOLUTION|>--- conflicted
+++ resolved
@@ -81,13 +81,8 @@
 
         loss = recon + self.beta * kld
 
-<<<<<<< HEAD
         # Contrastive loss
-        if k >= 0:
-=======
-        # contrastive loss
         if k > 0:
->>>>>>> 0520ffc6
             temperature = 0.07
             # Find the nearest neighbors
             n = data.stats.shape[0]
