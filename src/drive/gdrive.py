--- conflicted
+++ resolved
@@ -101,11 +101,7 @@
     return {item["id"]: item["name"] for item in items}
 
 
-<<<<<<< HEAD
-def upload_file(filepath: str) -> str:
-=======
 def upload_file(filepath: str, suffix_filename: str = None) -> str:
->>>>>>> aa769e2b
     """
     Upload the file from local folder to the GGSP Drive folder
 
@@ -114,11 +110,8 @@
     """
     # Extract the filename and the file id if it exists
     filename = os.path.basename(filepath)
-<<<<<<< HEAD
-=======
     if suffix_filename is not None:
         filename = filename.replace(".csv", "") + suffix_filename + ".csv"
->>>>>>> aa769e2b
     file_id = get_file_id(filename)
 
     # Convert the file to a media object (that can be forwarded)
